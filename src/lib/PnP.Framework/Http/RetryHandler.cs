﻿using System;
using System.Collections.Generic;
using System.Linq;
using System.Net;
using System.Net.Http;
using System.Net.Sockets;
using System.Threading;
using System.Threading.Tasks;

namespace PnP.Framework.Http
{
    /// <summary>
    /// Retry handler for http requests
    /// Based upon: https://github.com/microsoftgraph/msgraph-sdk-dotnet-core/blob/dev/src/Microsoft.Graph.Core/Extensions/HttpRequestMessageExtensions.cs
    /// </summary>
    internal class RetryHandler : DelegatingHandler
    {
        private const string RETRY_AFTER = "Retry-After";
        private const string RETRY_ATTEMPT = "Retry-Attempt";
        internal const int MAXDELAY = 300;

        #region Construction
        public RetryHandler()
        {
        }
        #endregion

        internal bool UseRetryAfterHeader { get; set; } = true;
        internal int MaxRetries { get; set; } = 10;
        internal int DelayInSeconds { get; set; } = 1;
        internal bool IncrementalDelay { get; set; } = true;

        [System.Diagnostics.CodeAnalysis.SuppressMessage("Reliability", "CA2000:Dispose objects before losing scope", Justification = "Disposing will prevent cloning of the request needed for the retry")]
        protected override async Task<HttpResponseMessage> SendAsync(HttpRequestMessage request, CancellationToken cancellationToken)
        {
            int retryCount = 0;

            while (true)
            {
                HttpResponseMessage response = null;

                try
                {
                    response = await base.SendAsync(request, cancellationToken).ConfigureAwait(false);

                    if (!ShouldRetry(response.StatusCode))
                    {
                        return response;
                    }

                    if (retryCount >= MaxRetries)
                    {
                        throw new Exception($"Too many http request retries: {retryCount}");
                    }
                }
                catch (Exception ex)
                {
<<<<<<< HEAD
#if NET5_0_OR_GREATER
                    await response.Content.ReadAsByteArrayAsync(cancellationToken).ConfigureAwait(false);                    
#else
                    await response.Content.ReadAsByteArrayAsync().ConfigureAwait(false);
#endif
=======
                    // Find innermost exception and check if it is a SocketException
                    Exception innermostEx = ex;
                    
                    while (innermostEx.InnerException != null) innermostEx = innermostEx.InnerException;
                    if (!(innermostEx is SocketException))
                    {
                        throw;
                    }

                    if (retryCount >= MaxRetries)
                    {
                        throw;
                    }
>>>>>>> db9effce
                }

                // Call Delay method to get delay time from response's Retry-After header or by exponential backoff 
                Task delay = Delay(response, retryCount, DelayInSeconds, cancellationToken);

                // general clone request with internal CloneAsync (see CloneAsync for details) extension method 
                // do not dispose this request as that breaks the request cloning
                request = await request.CloneAsync().ConfigureAwait(false);
                // Increase retryCount and then update Retry-Attempt in request header if needed
                retryCount++;
                AddOrUpdateRetryAttempt(request, retryCount);

                // Delay time
                await delay.ConfigureAwait(false);
            }
        }

        /// <summary>
        /// Update Retry-Attempt header in the HTTP request
        /// </summary>
        /// <param name="request">The <see cref="HttpRequestMessage"/>needs to be sent.</param>
        /// <param name="retryCount">Retry times</param>
        private void AddOrUpdateRetryAttempt(HttpRequestMessage request, int retryCount)
        {
            if (UseRetryAfterHeader)
            {
                if (request.Headers.Contains(RETRY_ATTEMPT))
                {
                    request.Headers.Remove(RETRY_ATTEMPT);
                }
                request.Headers.Add(RETRY_ATTEMPT, retryCount.ToString());
            }
        }

        private Task Delay(HttpResponseMessage response, int retryCount, int delay, CancellationToken cancellationToken)
        {
            double delayInSeconds = delay;

            if (UseRetryAfterHeader && response != null && response.Headers.TryGetValues(RETRY_AFTER, out IEnumerable<string> values))
            {
                // Can we use the provided retry-after header?
                string retryAfter = values.First();
                if (Int32.TryParse(retryAfter, out int delaySeconds))
                {
                    delayInSeconds = delaySeconds;
                }
            }
            else
            {
                // Custom delay
                if (IncrementalDelay)
                {
                    // Incremental delay, the wait time between each delay exponentially gets bigger
                    double power = Math.Pow(2, retryCount);
                    delayInSeconds = power * delay;
                }
                else
                {
                    // Linear delay
                    delayInSeconds = delay;
                }
            }

            // If the delay goes beyond our max wait time for a delay then cap it
            TimeSpan delayTimeSpan = TimeSpan.FromSeconds(Math.Min(delayInSeconds, RetryHandler.MAXDELAY));

            return Task.Delay(delayTimeSpan, cancellationToken);
        }

        internal static bool ShouldRetry(HttpStatusCode statusCode)
        {
            return (statusCode == HttpStatusCode.ServiceUnavailable ||
                    statusCode == HttpStatusCode.GatewayTimeout ||
                    statusCode == (HttpStatusCode)429);
        }
    }
}<|MERGE_RESOLUTION|>--- conflicted
+++ resolved
@@ -50,18 +50,22 @@
 
                     if (retryCount >= MaxRetries)
                     {
+                        // Drain response content to free connections. Need to perform this
+                        // before retry attempt and before the TooManyRetries ServiceException.
+                        if (response.Content != null)
+                        {
+#if NET5_0_OR_GREATER
+                            await response.Content.ReadAsByteArrayAsync(cancellationToken).ConfigureAwait(false);
+#else
+                            await response.Content.ReadAsByteArrayAsync().ConfigureAwait(false);
+#endif
+                        }
+
                         throw new Exception($"Too many http request retries: {retryCount}");
                     }
                 }
                 catch (Exception ex)
                 {
-<<<<<<< HEAD
-#if NET5_0_OR_GREATER
-                    await response.Content.ReadAsByteArrayAsync(cancellationToken).ConfigureAwait(false);                    
-#else
-                    await response.Content.ReadAsByteArrayAsync().ConfigureAwait(false);
-#endif
-=======
                     // Find innermost exception and check if it is a SocketException
                     Exception innermostEx = ex;
                     
@@ -75,7 +79,17 @@
                     {
                         throw;
                     }
->>>>>>> db9effce
+                }
+
+                // Drain response content to free connections. Need to perform this
+                // before retry attempt and before the TooManyRetries ServiceException.
+                if (response?.Content != null)
+                {
+#if NET5_0_OR_GREATER
+                    await response.Content.ReadAsByteArrayAsync(cancellationToken).ConfigureAwait(false);
+#else
+                    await response.Content.ReadAsByteArrayAsync().ConfigureAwait(false);
+#endif
                 }
 
                 // Call Delay method to get delay time from response's Retry-After header or by exponential backoff 
