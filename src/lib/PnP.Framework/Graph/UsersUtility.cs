﻿using Microsoft.Graph;
using Newtonsoft.Json;
using PnP.Framework.Diagnostics;
using System;
using System.Collections.Generic;
using System.Linq;
using System.Reflection;
using System.Threading.Tasks;
using System.Web;

namespace PnP.Framework.Graph
{
    /// <summary>
    /// Provides access to user operations in Microsoft Graph
    /// </summary>
    public static class UsersUtility
    {
        /// <summary>
        /// Returns the user with the provided userId from Azure Active Directory
        /// </summary>
        /// <param name="accessToken">The OAuth 2.0 Access Token to use for invoking the Microsoft Graph</param>
        /// <param name="userId">The unique identifier of the user in Azure Active Directory to return</param>    
        /// <param name="selectProperties">Allows providing the names of properties to return regarding the users. If not provided, the standard properties will be returned.</param>
        /// <param name="startIndex">First item in the results returned by Microsoft Graph to return</param>
        /// <param name="endIndex">Last item in the results returned by Microsoft Graph to return. Provide NULL to return all results that exist.</param>
        /// <param name="retryCount">Number of times to retry the request in case of throttling</param>
        /// <param name="delay">Milliseconds to wait before retrying the request. The delay will be increased (doubled) every retry.</param>
<<<<<<< HEAD
        /// <param name="ignoreDefaultProperties">If set to true, only the properties provided through selectProperties will be loaded. The default properties will not be. Optional. Default is that the default properties will always be retrieved.</param>
        /// <returns>List with User objects</returns>
        public static Model.User GetUser(string accessToken, Guid userId, string[] selectProperties = null, int startIndex = 0, int? endIndex = 999, int retryCount = 10, int delay = 500, bool ignoreDefaultProperties = false)
=======
        /// <param name="useBetaEndPoint">Indicates if the v1.0 (false) or beta (true) endpoint should be used at Microsoft Graph to query for the data</param>
        /// <returns>List with User objects</returns>
        public static Model.User GetUser(string accessToken, Guid userId, string[] selectProperties = null, int startIndex = 0, int? endIndex = 999, int retryCount = 10, int delay = 500, bool useBetaEndPoint = false)
>>>>>>> ac3b10b6
        {
            return ListUsers(accessToken, $"id eq '{userId}'", null, selectProperties, startIndex, endIndex, retryCount, delay, useBetaEndPoint: useBetaEndPoint).FirstOrDefault();
        }

        /// <summary>
        /// Returns the user with the provided <paramref name="userPrincipalName"/> from Azure Active Directory
        /// </summary>
        /// <param name="accessToken">The OAuth 2.0 Access Token to use for invoking the Microsoft Graph</param>
        /// <param name="userPrincipalName">The User Principal Name of the user in Azure Active Directory to return</param>
        /// <param name="selectProperties">Allows providing the names of properties to return regarding the users. If not provided, the standard properties will be returned.</param>
        /// <param name="startIndex">First item in the results returned by Microsoft Graph to return</param>
        /// <param name="endIndex">Last item in the results returned by Microsoft Graph to return. Provide NULL to return all results that exist.</param>
        /// <param name="retryCount">Number of times to retry the request in case of throttling</param>
        /// <param name="delay">Milliseconds to wait before retrying the request. The delay will be increased (doubled) every retry.</param>
<<<<<<< HEAD
        /// <param name="ignoreDefaultProperties">If set to true, only the properties provided through selectProperties will be loaded. The default properties will not be. Optional. Default is that the default properties will always be retrieved.</param>
        /// <returns>User object</returns>
        public static Model.User GetUser(string accessToken, string userPrincipalName, string[] selectProperties = null, int startIndex = 0, int? endIndex = 999, int retryCount = 10, int delay = 500, bool ignoreDefaultProperties = false)
=======
        /// <param name="useBetaEndPoint">Indicates if the v1.0 (false) or beta (true) endpoint should be used at Microsoft Graph to query for the data</param>
        /// <returns>User object</returns>
        public static Model.User GetUser(string accessToken, string userPrincipalName, string[] selectProperties = null, int startIndex = 0, int? endIndex = 999, int retryCount = 10, int delay = 500, bool useBetaEndPoint = false)
>>>>>>> ac3b10b6
        {
            return ListUsers(accessToken, $"userPrincipalName eq '{userPrincipalName}'", null, selectProperties, startIndex, endIndex, retryCount, delay, useBetaEndPoint: useBetaEndPoint).FirstOrDefault();
        }

        /// <summary>
        /// Returns all the Users in the current domain
        /// </summary>
        /// <param name="accessToken">The OAuth 2.0 Access Token to use for invoking the Microsoft Graph</param> 
        /// <param name="additionalProperties">Allows providing the names of additional properties to return regarding the users</param>
        /// <param name="startIndex">First item in the results returned by Microsoft Graph to return</param>
        /// <param name="endIndex">Last item in the results returned by Microsoft Graph to return. Provide NULL to return all results that exist.</param>
        /// <param name="retryCount">Number of times to retry the request in case of throttling</param>
        /// <param name="delay">Milliseconds to wait before retrying the request. The delay will be increased (doubled) every retry.</param>
<<<<<<< HEAD
        /// <param name="ignoreDefaultProperties">If set to true, only the properties provided through selectProperties will be loaded. The default properties will not be. Optional. Default is that the default properties will always be retrieved.</param>
        /// <returns>List with User objects</returns>
        public static List<Model.User> ListUsers(string accessToken, string[] additionalProperties = null, int startIndex = 0, int? endIndex = 999, int retryCount = 10, int delay = 500, bool ignoreDefaultProperties = false)
=======
        /// <param name="useBetaEndPoint">Indicates if the v1.0 (false) or beta (true) endpoint should be used at Microsoft Graph to query for the data</param>
        /// <returns>List with User objects</returns>
        public static List<Model.User> ListUsers(string accessToken, string[] additionalProperties = null, int startIndex = 0, int? endIndex = 999, int retryCount = 10, int delay = 500, bool useBetaEndPoint = false)
>>>>>>> ac3b10b6
        {
            return ListUsers(accessToken, null, null, additionalProperties, startIndex, endIndex, retryCount, delay, useBetaEndPoint: useBetaEndPoint);
        }

        /// <summary>
        /// Returns all the Users in the current domain filtered out with a custom OData filter
        /// </summary>
        /// <param name="accessToken">The OAuth 2.0 Access Token to use for invoking the Microsoft Graph</param>
        /// <param name="filter">OData filter to apply to retrieval of the users from the Microsoft Graph</param>
        /// <param name="orderby">OData orderby instruction</param>
        /// <param name="selectProperties">Allows providing the names of properties to return regarding the users. If not provided, the standard properties will be returned.</param>
        /// <param name="startIndex">First item in the results returned by Microsoft Graph to return</param>
        /// <param name="endIndex">Last item in the results returned by Microsoft Graph to return. Provide NULL to return all results that exist.</param>
        /// <param name="retryCount">Number of times to retry the request in case of throttling</param>
        /// <param name="delay">Milliseconds to wait before retrying the request. The delay will be increased (doubled) every retry.</param>
<<<<<<< HEAD
        /// <param name="ignoreDefaultProperties">If set to true, only the properties provided through selectProperties will be loaded. The default properties will not be. Optional. Default is that the default properties will always be retrieved.</param>
        /// <returns>List with User objects</returns>
        public static List<Model.User> ListUsers(string accessToken, string filter, string orderby, string[] selectProperties = null, int startIndex = 0, int? endIndex = 999, int retryCount = 10, int delay = 500, bool ignoreDefaultProperties = false)
=======
        /// <param name="useBetaEndPoint">Indicates if the v1.0 (false) or beta (true) endpoint should be used at Microsoft Graph to query for the data</param>
        /// <returns>List with User objects</returns>
        public static List<Model.User> ListUsers(string accessToken, string filter, string orderby, string[] selectProperties = null, int startIndex = 0, int? endIndex = 999, int retryCount = 10, int delay = 500, bool useBetaEndPoint = false)
>>>>>>> ac3b10b6
        {
            if (String.IsNullOrEmpty(accessToken))
            {
                throw new ArgumentNullException(nameof(accessToken));
            }
            // Rewrite AdditionalProperties to Additional Data
            var propertiesToSelect = ignoreDefaultProperties ? new List<string>() : new List<string> { "BusinessPhones", "DisplayName", "GivenName", "JobTitle", "Mail", "MobilePhone", "OfficeLocation", "PreferredLanguage", "Surname", "UserPrincipalName", "Id", "AccountEnabled" };
            
            selectProperties = selectProperties?.Select(p => p == "AdditionalProperties" ? "AdditionalData" : p).ToArray();
            
            if(selectProperties != null)
            {
                foreach(var property in selectProperties)
                {
                    if(!propertiesToSelect.Contains(property))
                    {
                        propertiesToSelect.Add(property);
                    }
                }
            }

            List<Model.User> result = null;
            try
            {
                // Use a synchronous model to invoke the asynchronous process
                result = Task.Run(async () =>
                {
                    List<Model.User> users = new List<Model.User>();

                    var graphClient = GraphUtility.CreateGraphClient(accessToken, retryCount, delay, useBetaEndPoint: useBetaEndPoint);

                    IGraphServiceUsersCollectionPage pagedUsers;

                    // Retrieve the first batch of users. 999 is the maximum amount of users that Graph allows to be trieved in 1 go. Use maximum size batches to lessen the chance of throttling when retrieving larger amounts of users.
                    pagedUsers = await graphClient.Users.Request()
                                                        .Select(string.Join(",", propertiesToSelect))
                                                        .Filter(filter)
                                                        .OrderBy(orderby)
                                                        .Top(!endIndex.HasValue ? 999 : endIndex.Value >= 999 ? 999 : endIndex.Value)
                                                        .GetAsync();

                    int pageCount = 0;
                    int currentIndex = 0;

                    while (true)
                    {
                        pageCount++;

                        foreach (var u in pagedUsers)
                        {
                            currentIndex++;

                            if(endIndex.HasValue && endIndex.Value < currentIndex)
                            {
                                break;
                            }

                            if (currentIndex >= startIndex)
                            {
                                var user = new Model.User
                                {
                                    Id = Guid.TryParse(u.Id, out Guid idGuid) ? (Guid?)idGuid : null,
                                    DisplayName = u.DisplayName,
                                    GivenName = u.GivenName,
                                    JobTitle = u.JobTitle,
                                    MobilePhone = u.MobilePhone,
                                    OfficeLocation = u.OfficeLocation,
                                    PreferredLanguage = u.PreferredLanguage,
                                    Surname = u.Surname,
                                    UserPrincipalName = u.UserPrincipalName,
                                    BusinessPhones = u.BusinessPhones,
                                    AdditionalProperties = u.AdditionalData,
                                    Mail = u.Mail,
                                    AccountEnabled = u.AccountEnabled,
                                };

                                // If additional properties have been provided, ensure their output gets added to the AdditionalProperties dictonary of the output
                                if (selectProperties != null)
                                {
                                    // Ensure we have the AdditionalProperties dictionary available to fill, if necessary
                                    if(user.AdditionalProperties == null)
                                    {
                                        user.AdditionalProperties = new Dictionary<
                                        string, object>();
                                    }

                                    foreach (var selectProperty in selectProperties)
                                    {
                                        // Ensure the requested property has been returned in the response
                                        var property = u.GetType().GetProperty(selectProperty, BindingFlags.IgnoreCase |  BindingFlags.Public | BindingFlags.Instance);
                                        if (property != null)
                                        {
                                            // First check if we have the property natively on the User model
                                            var userProperty = user.GetType().GetProperty(selectProperty, BindingFlags.IgnoreCase |  BindingFlags.Public | BindingFlags.Instance);
                                            if(userProperty != null)
                                            {
                                                // Set the property on the User model
                                                userProperty.SetValue(user, property.GetValue(u), null);
                                            }
                                            else
                                            {
                                                // Property does not exist on the User model, add the property to the AdditionalProperties dictionary
                                                user.AdditionalProperties.Add(selectProperty, property.GetValue(u));
                                            }
                                        }
                                    }
                                }

                                users.Add(user);
                            }
                        }

                        if (pagedUsers.NextPageRequest != null && (!endIndex.HasValue || currentIndex < endIndex.Value))
                        {
                            // Retrieve the next batch of users. The possible oData instructions such as select and filter are already incorporated in the nextLink provided by Graph and thus do not need to be specified again.
                            pagedUsers = await pagedUsers.NextPageRequest.GetAsync();
                        }
                        else
                        {
                            break;
                        }
                    }

                    return users;
                }).GetAwaiter().GetResult();
            }
            catch (ServiceException ex)
            {
                Log.Error(Constants.LOGGING_SOURCE, CoreResources.GraphExtensions_ErrorOccured, ex.Error.Message);
                throw;
            }
            return result;
        }

        /// <summary>
        /// Returns the users delta in the current domain filtered out with a custom OData filter. If no <paramref name="deltaToken"/> has been provided, all users will be returned with a deltatoken for a next run. If a <paramref name="deltaToken"/> has been provided, all users which were modified after the deltatoken has been generated will be returned.
        /// </summary>
        /// <param name="accessToken">The OAuth 2.0 Access Token to use for invoking the Microsoft Graph</param>
        /// <param name="deltaToken">DeltaToken to indicate requesting changes since this deltatoken has been created. Leave NULL to retrieve all users with a deltatoken to use for subsequent queries.</param>
        /// <param name="filter">OData filter to apply to retrieval of the users from the Microsoft Graph</param>
        /// <param name="orderby">OData orderby instruction</param>
        /// <param name="selectProperties">Allows providing the names of properties to return regarding the users. If not provided, the standard properties will be returned.</param>
        /// <param name="startIndex">First item in the results returned by Microsoft Graph to return</param>
        /// <param name="endIndex">Last item in the results returned by Microsoft Graph to return. Provide NULL to return all results that exist.</param>
        /// <param name="retryCount">Number of times to retry the request in case of throttling</param>
        /// <param name="delay">Milliseconds to wait before retrying the request. The delay will be increased (doubled) every retry.</param>
        /// <param name="azureEnvironment">Defines the Azure Cloud Deployment. This is used to determine the MS Graph EndPoint to call which differs per Azure Cloud deployments.</param>
        /// <param name="useBetaEndPoint">Indicates if the v1.0 (false) or beta (true) endpoint should be used at Microsoft Graph to query for the data</param>
        /// <returns>List with User objects</returns>
        public static Model.UserDelta ListUserDelta(string accessToken, string deltaToken, string filter, string orderby, string[] selectProperties = null, int startIndex = 0, int? endIndex = 999, int retryCount = 10, int delay = 500, AzureEnvironment azureEnvironment = AzureEnvironment.Production, bool useBetaEndPoint = false)
        {
            if (String.IsNullOrEmpty(accessToken))
            {
                throw new ArgumentNullException(nameof(accessToken));
            }

            Model.UserDelta userDelta = new Model.UserDelta
            {
                Users = new List<Model.User>()
            };
            try
            {
                // GET https://graph.microsoft.com/v1.0/users/delta
                string getUserDeltaUrl = $"{GraphHttpClient.GetGraphEndPointUrl(azureEnvironment, useBetaEndPoint)}users/delta?";

                if (selectProperties != null)
                {
                    getUserDeltaUrl += $"$select={string.Join(",", selectProperties)}&";
                }
                if (!string.IsNullOrEmpty(filter))
                {
                    getUserDeltaUrl += $"$filter={filter}&";
                }
                if (!string.IsNullOrEmpty(deltaToken))
                {
                    getUserDeltaUrl += $"$deltatoken={deltaToken}&";
                }
                if (!string.IsNullOrEmpty(orderby))
                {
                    getUserDeltaUrl += $"$orderby={orderby}&";
                }

                getUserDeltaUrl = getUserDeltaUrl.TrimEnd('&').TrimEnd('?');

                int currentIndex = 0;

                while (true)
                {
                    var response = GraphHttpClient.MakeGetRequestForString(
                        requestUrl: getUserDeltaUrl,
                        accessToken: accessToken);

                    var userDeltaResponse = JsonConvert.DeserializeObject<Model.UserDelta>(response);

                    if (!string.IsNullOrEmpty(userDeltaResponse.DeltaToken))
                    {
                        userDelta.DeltaToken = HttpUtility.ParseQueryString(new Uri(userDeltaResponse.DeltaToken).Query).Get("$deltatoken");
                    }

                    foreach (var user in userDeltaResponse.Users)
                    {
                        currentIndex++;

                        if(endIndex.HasValue && endIndex.Value < currentIndex)
                        {
                            break;
                        }

                        if (currentIndex >= startIndex && (!endIndex.HasValue || currentIndex <= endIndex.Value))
                        {
                            userDelta.Users.Add(user);
                        }
                    }

                    if (userDeltaResponse.NextLink != null && (!endIndex.HasValue || currentIndex < endIndex.Value))
                    {
                        getUserDeltaUrl = userDeltaResponse.NextLink;
                    }
                    else
                    {
                        break;
                    }
                }
            }
            catch (ServiceException ex)
            {
                Log.Error(Constants.LOGGING_SOURCE, CoreResources.GraphExtensions_ErrorOccured, ex.Error.Message);
                throw;
            }
            return userDelta;
        }
    }
}<|MERGE_RESOLUTION|>--- conflicted
+++ resolved
@@ -25,15 +25,10 @@
         /// <param name="endIndex">Last item in the results returned by Microsoft Graph to return. Provide NULL to return all results that exist.</param>
         /// <param name="retryCount">Number of times to retry the request in case of throttling</param>
         /// <param name="delay">Milliseconds to wait before retrying the request. The delay will be increased (doubled) every retry.</param>
-<<<<<<< HEAD
+        /// <param name="useBetaEndPoint">Indicates if the v1.0 (false) or beta (true) endpoint should be used at Microsoft Graph to query for the data</param>
         /// <param name="ignoreDefaultProperties">If set to true, only the properties provided through selectProperties will be loaded. The default properties will not be. Optional. Default is that the default properties will always be retrieved.</param>
         /// <returns>List with User objects</returns>
-        public static Model.User GetUser(string accessToken, Guid userId, string[] selectProperties = null, int startIndex = 0, int? endIndex = 999, int retryCount = 10, int delay = 500, bool ignoreDefaultProperties = false)
-=======
-        /// <param name="useBetaEndPoint">Indicates if the v1.0 (false) or beta (true) endpoint should be used at Microsoft Graph to query for the data</param>
-        /// <returns>List with User objects</returns>
-        public static Model.User GetUser(string accessToken, Guid userId, string[] selectProperties = null, int startIndex = 0, int? endIndex = 999, int retryCount = 10, int delay = 500, bool useBetaEndPoint = false)
->>>>>>> ac3b10b6
+        public static Model.User GetUser(string accessToken, Guid userId, string[] selectProperties = null, int startIndex = 0, int? endIndex = 999, int retryCount = 10, int delay = 500, bool useBetaEndPoint = false, bool ignoreDefaultProperties = false)
         {
             return ListUsers(accessToken, $"id eq '{userId}'", null, selectProperties, startIndex, endIndex, retryCount, delay, useBetaEndPoint: useBetaEndPoint).FirstOrDefault();
         }
@@ -48,15 +43,10 @@
         /// <param name="endIndex">Last item in the results returned by Microsoft Graph to return. Provide NULL to return all results that exist.</param>
         /// <param name="retryCount">Number of times to retry the request in case of throttling</param>
         /// <param name="delay">Milliseconds to wait before retrying the request. The delay will be increased (doubled) every retry.</param>
-<<<<<<< HEAD
+        /// <param name="useBetaEndPoint">Indicates if the v1.0 (false) or beta (true) endpoint should be used at Microsoft Graph to query for the data</param>
         /// <param name="ignoreDefaultProperties">If set to true, only the properties provided through selectProperties will be loaded. The default properties will not be. Optional. Default is that the default properties will always be retrieved.</param>
         /// <returns>User object</returns>
-        public static Model.User GetUser(string accessToken, string userPrincipalName, string[] selectProperties = null, int startIndex = 0, int? endIndex = 999, int retryCount = 10, int delay = 500, bool ignoreDefaultProperties = false)
-=======
-        /// <param name="useBetaEndPoint">Indicates if the v1.0 (false) or beta (true) endpoint should be used at Microsoft Graph to query for the data</param>
-        /// <returns>User object</returns>
-        public static Model.User GetUser(string accessToken, string userPrincipalName, string[] selectProperties = null, int startIndex = 0, int? endIndex = 999, int retryCount = 10, int delay = 500, bool useBetaEndPoint = false)
->>>>>>> ac3b10b6
+        public static Model.User GetUser(string accessToken, string userPrincipalName, string[] selectProperties = null, int startIndex = 0, int? endIndex = 999, int retryCount = 10, int delay = 500, bool useBetaEndPoint = false, bool ignoreDefaultProperties = false)
         {
             return ListUsers(accessToken, $"userPrincipalName eq '{userPrincipalName}'", null, selectProperties, startIndex, endIndex, retryCount, delay, useBetaEndPoint: useBetaEndPoint).FirstOrDefault();
         }
@@ -70,15 +60,10 @@
         /// <param name="endIndex">Last item in the results returned by Microsoft Graph to return. Provide NULL to return all results that exist.</param>
         /// <param name="retryCount">Number of times to retry the request in case of throttling</param>
         /// <param name="delay">Milliseconds to wait before retrying the request. The delay will be increased (doubled) every retry.</param>
-<<<<<<< HEAD
+        /// <param name="useBetaEndPoint">Indicates if the v1.0 (false) or beta (true) endpoint should be used at Microsoft Graph to query for the data</param>
         /// <param name="ignoreDefaultProperties">If set to true, only the properties provided through selectProperties will be loaded. The default properties will not be. Optional. Default is that the default properties will always be retrieved.</param>
         /// <returns>List with User objects</returns>
-        public static List<Model.User> ListUsers(string accessToken, string[] additionalProperties = null, int startIndex = 0, int? endIndex = 999, int retryCount = 10, int delay = 500, bool ignoreDefaultProperties = false)
-=======
-        /// <param name="useBetaEndPoint">Indicates if the v1.0 (false) or beta (true) endpoint should be used at Microsoft Graph to query for the data</param>
-        /// <returns>List with User objects</returns>
-        public static List<Model.User> ListUsers(string accessToken, string[] additionalProperties = null, int startIndex = 0, int? endIndex = 999, int retryCount = 10, int delay = 500, bool useBetaEndPoint = false)
->>>>>>> ac3b10b6
+        public static List<Model.User> ListUsers(string accessToken, string[] additionalProperties = null, int startIndex = 0, int? endIndex = 999, int retryCount = 10, int delay = 500, bool useBetaEndPoint = false, bool ignoreDefaultProperties = false)
         {
             return ListUsers(accessToken, null, null, additionalProperties, startIndex, endIndex, retryCount, delay, useBetaEndPoint: useBetaEndPoint);
         }
@@ -94,15 +79,10 @@
         /// <param name="endIndex">Last item in the results returned by Microsoft Graph to return. Provide NULL to return all results that exist.</param>
         /// <param name="retryCount">Number of times to retry the request in case of throttling</param>
         /// <param name="delay">Milliseconds to wait before retrying the request. The delay will be increased (doubled) every retry.</param>
-<<<<<<< HEAD
+        /// <param name="useBetaEndPoint">Indicates if the v1.0 (false) or beta (true) endpoint should be used at Microsoft Graph to query for the data</param>
         /// <param name="ignoreDefaultProperties">If set to true, only the properties provided through selectProperties will be loaded. The default properties will not be. Optional. Default is that the default properties will always be retrieved.</param>
         /// <returns>List with User objects</returns>
-        public static List<Model.User> ListUsers(string accessToken, string filter, string orderby, string[] selectProperties = null, int startIndex = 0, int? endIndex = 999, int retryCount = 10, int delay = 500, bool ignoreDefaultProperties = false)
-=======
-        /// <param name="useBetaEndPoint">Indicates if the v1.0 (false) or beta (true) endpoint should be used at Microsoft Graph to query for the data</param>
-        /// <returns>List with User objects</returns>
-        public static List<Model.User> ListUsers(string accessToken, string filter, string orderby, string[] selectProperties = null, int startIndex = 0, int? endIndex = 999, int retryCount = 10, int delay = 500, bool useBetaEndPoint = false)
->>>>>>> ac3b10b6
+        public static List<Model.User> ListUsers(string accessToken, string filter, string orderby, string[] selectProperties = null, int startIndex = 0, int? endIndex = 999, int retryCount = 10, int delay = 500, bool useBetaEndPoint = false, bool ignoreDefaultProperties = false)
         {
             if (String.IsNullOrEmpty(accessToken))
             {
